/*
 * QEMU System Emulator
 *
 * Copyright (c) 2003-2008 Fabrice Bellard
 *
 * Permission is hereby granted, free of charge, to any person obtaining a copy
 * of this software and associated documentation files (the "Software"), to deal
 * in the Software without restriction, including without limitation the rights
 * to use, copy, modify, merge, publish, distribute, sublicense, and/or sell
 * copies of the Software, and to permit persons to whom the Software is
 * furnished to do so, subject to the following conditions:
 *
 * The above copyright notice and this permission notice shall be included in
 * all copies or substantial portions of the Software.
 *
 * THE SOFTWARE IS PROVIDED "AS IS", WITHOUT WARRANTY OF ANY KIND, EXPRESS OR
 * IMPLIED, INCLUDING BUT NOT LIMITED TO THE WARRANTIES OF MERCHANTABILITY,
 * FITNESS FOR A PARTICULAR PURPOSE AND NONINFRINGEMENT. IN NO EVENT SHALL
 * THE AUTHORS OR COPYRIGHT HOLDERS BE LIABLE FOR ANY CLAIM, DAMAGES OR OTHER
 * LIABILITY, WHETHER IN AN ACTION OF CONTRACT, TORT OR OTHERWISE, ARISING FROM,
 * OUT OF OR IN CONNECTION WITH THE SOFTWARE OR THE USE OR OTHER DEALINGS IN
 * THE SOFTWARE.
 */

#include "config-host.h"
#include "qemu-common.h"
#include "hw/hw.h"
#include "hw/qdev.h"
#include "net/net.h"
#include "monitor/monitor.h"
#include "sysemu/sysemu.h"
#include "qemu/timer.h"
#include "audio/audio.h"
#include "migration/migration.h"
#include "qemu/sockets.h"
#include "qemu/queue.h"
#include "sysemu/cpus.h"
#include "exec/memory.h"
#include "qmp-commands.h"
#include "trace.h"
#include "qemu/bitops.h"
#include "qemu/iov.h"
#include "block/snapshot.h"
#include "block/qapi.h"

#define SELF_ANNOUNCE_ROUNDS 5

#ifndef ETH_P_RARP
#define ETH_P_RARP 0x8035
#endif
#define ARP_HTYPE_ETH 0x0001
#define ARP_PTYPE_IP 0x0800
#define ARP_OP_REQUEST_REV 0x3

//#define DEBUG_SAVEVM

#ifdef DEBUG_SAVEVM
#define DPRINTF(fmt, ...) \
    do { fprintf(stdout, "savevm: " fmt, ## __VA_ARGS__); } while (0)
#else
#define DPRINTF(fmt, ...) \
    do { } while (0)
#endif

static int announce_self_create(uint8_t *buf, uint8_t *mac_addr)
{
    /* Ethernet header. */
    memset(buf, 0xff, 6);         /* destination MAC addr */
    memcpy(buf + 6, mac_addr, 6); /* source MAC addr */
    *(uint16_t *)(buf + 12) = htons(ETH_P_RARP); /* ethertype */

    /* RARP header. */
    *(uint16_t *)(buf + 14) = htons(ARP_HTYPE_ETH); /* hardware addr space */
    *(uint16_t *)(buf + 16) = htons(ARP_PTYPE_IP); /* protocol addr space */
    *(buf + 18) = 6; /* hardware addr length (ethernet) */
    *(buf + 19) = 4; /* protocol addr length (IPv4) */
    *(uint16_t *)(buf + 20) = htons(ARP_OP_REQUEST_REV); /* opcode */
    memcpy(buf + 22, mac_addr, 6); /* source hw addr */
    memset(buf + 28, 0x00, 4);     /* source protocol addr */
    memcpy(buf + 32, mac_addr, 6); /* target hw addr */
    memset(buf + 38, 0x00, 4);     /* target protocol addr */

    /* Padding to get up to 60 bytes (ethernet min packet size, minus FCS). */
    memset(buf + 42, 0x00, 18);

    return 60; /* len (FCS will be added by hardware) */
}

static void qemu_announce_self_iter(NICState *nic, void *opaque)
{
    uint8_t buf[60];
    int len;

    len = announce_self_create(buf, nic->conf->macaddr.a);

    qemu_send_packet_raw(qemu_get_queue(nic), buf, len);
}


static void qemu_announce_self_once(void *opaque)
{
    static int count = SELF_ANNOUNCE_ROUNDS;
    QEMUTimer *timer = *(QEMUTimer **)opaque;

    qemu_foreach_nic(qemu_announce_self_iter, NULL);

    if (--count) {
        /* delay 50ms, 150ms, 250ms, ... */
        qemu_mod_timer(timer, qemu_get_clock_ms(rt_clock) +
                       50 + (SELF_ANNOUNCE_ROUNDS - count - 1) * 100);
    } else {
	    qemu_del_timer(timer);
	    qemu_free_timer(timer);
    }
}

void qemu_announce_self(void)
{
	static QEMUTimer *timer;
	timer = qemu_new_timer_ms(rt_clock, qemu_announce_self_once, &timer);
	qemu_announce_self_once(&timer);
}

/***********************************************************/
/* savevm/loadvm support */

#define MAX_IOV_SIZE MIN(IOV_MAX, 64)
struct QEMUFile {
    const QEMUFileOps *ops;
    void *opaque;

    int64_t bytes_xfer;
    int64_t xfer_limit;

    int64_t pos; /* start of buffer when writing, end of buffer
                    when reading */
    int buf_index;
    int buf_size; /* 0 when writing */
    uint8_t *buf;
    int buf_max_size;

    struct iovec iov[MAX_IOV_SIZE];
    unsigned int iovcnt;

    int last_error;
};

typedef struct QEMUFileStdio
{
    FILE *stdio_file;
    QEMUFile *file;
} QEMUFileStdio;

typedef struct QEMUFileSocket
{
    int fd;
    QEMUFile *file;
} QEMUFileSocket;

static ssize_t socket_writev_buffer(void *opaque, struct iovec *iov, int iovcnt,
                                    int64_t pos)
{
    QEMUFileSocket *s = opaque;
    ssize_t len;
    ssize_t size = iov_size(iov, iovcnt);

    len = iov_send(s->fd, iov, iovcnt, 0, size);
    if (len < size) {
        len = -socket_error();
    }
    return len;
}

static int socket_get_fd(void *opaque)
{
    QEMUFileSocket *s = opaque;

    return s->fd;
}

static int socket_get_buffer(void *opaque, uint8_t *buf, int64_t pos, int size)
{
    QEMUFileSocket *s = opaque;
    ssize_t len;

    for (;;) {
        len = qemu_recv(s->fd, buf, size, 0);
        if (len != -1) {
            break;
        }
        if (socket_error() == EAGAIN) {
            yield_until_fd_readable(s->fd);
        } else if (socket_error() != EINTR) {
            break;
        }
    }

    if (len == -1) {
        len = -socket_error();
    }
    return len;
}

static int socket_close(void *opaque)
{
    QEMUFileSocket *s = opaque;
    closesocket(s->fd);
    g_free(s);
    return 0;
}

static int stdio_get_fd(void *opaque)
{
    QEMUFileStdio *s = opaque;

    return fileno(s->stdio_file);
}

static int stdio_put_buffer(void *opaque, const uint8_t *buf, int64_t pos, int size)
{
    QEMUFileStdio *s = opaque;
    return fwrite(buf, 1, size, s->stdio_file);
}

static int stdio_get_buffer(void *opaque, uint8_t *buf, int64_t pos, int size)
{
    QEMUFileStdio *s = opaque;
    FILE *fp = s->stdio_file;
    int bytes;

    for (;;) {
        clearerr(fp);
        bytes = fread(buf, 1, size, fp);
        if (bytes != 0 || !ferror(fp)) {
            break;
        }
        if (errno == EAGAIN) {
            yield_until_fd_readable(fileno(fp));
        } else if (errno != EINTR) {
            break;
        }
    }
    return bytes;
}

static int stdio_pclose(void *opaque)
{
    QEMUFileStdio *s = opaque;
    int ret;
    ret = pclose(s->stdio_file);
    if (ret == -1) {
        ret = -errno;
    } else if (!WIFEXITED(ret) || WEXITSTATUS(ret) != 0) {
        /* close succeeded, but non-zero exit code: */
        ret = -EIO; /* fake errno value */
    }
    g_free(s);
    return ret;
}

static int stdio_fclose(void *opaque)
{
    QEMUFileStdio *s = opaque;
    int ret = 0;

    if (s->file->ops->put_buffer || s->file->ops->writev_buffer) {
        int fd = fileno(s->stdio_file);
        struct stat st;

        ret = fstat(fd, &st);
        if (ret == 0 && S_ISREG(st.st_mode)) {
            /*
             * If the file handle is a regular file make sure the
             * data is flushed to disk before signaling success.
             */
            ret = fsync(fd);
            if (ret != 0) {
                ret = -errno;
                return ret;
            }
        }
    }
    if (fclose(s->stdio_file) == EOF) {
        ret = -errno;
    }
    g_free(s);
    return ret;
}

static const QEMUFileOps stdio_pipe_read_ops = {
    .get_fd =     stdio_get_fd,
    .get_buffer = stdio_get_buffer,
    .close =      stdio_pclose
};

static const QEMUFileOps stdio_pipe_write_ops = {
    .get_fd =     stdio_get_fd,
    .put_buffer = stdio_put_buffer,
    .close =      stdio_pclose
};

QEMUFile *qemu_popen_cmd(const char *command, const char *mode)
{
    FILE *stdio_file;
    QEMUFileStdio *s;

    if (mode == NULL || (mode[0] != 'r' && mode[0] != 'w') || mode[1] != 0) {
        fprintf(stderr, "qemu_popen: Argument validity check failed\n");
        return NULL;
    }

    stdio_file = popen(command, mode);
    if (stdio_file == NULL) {
        return NULL;
    }

    s = g_malloc0(sizeof(QEMUFileStdio));

    s->stdio_file = stdio_file;

    if(mode[0] == 'r') {
        s->file = qemu_fopen_ops(s, &stdio_pipe_read_ops);
    } else {
        s->file = qemu_fopen_ops(s, &stdio_pipe_write_ops);
    }
    return s->file;
}

static const QEMUFileOps stdio_file_read_ops = {
    .get_fd =     stdio_get_fd,
    .get_buffer = stdio_get_buffer,
    .close =      stdio_fclose
};

static const QEMUFileOps stdio_file_write_ops = {
    .get_fd =     stdio_get_fd,
    .put_buffer = stdio_put_buffer,
    .close =      stdio_fclose
};

static ssize_t unix_writev_buffer(void *opaque, struct iovec *iov, int iovcnt,
                                  int64_t pos)
{
    QEMUFileSocket *s = opaque;
    ssize_t len, offset;
    ssize_t size = iov_size(iov, iovcnt);
    ssize_t total = 0;

    assert(iovcnt > 0);
    offset = 0;
    while (size > 0) {
        /* Find the next start position; skip all full-sized vector elements  */
        while (offset >= iov[0].iov_len) {
            offset -= iov[0].iov_len;
            iov++, iovcnt--;
        }

        /* skip `offset' bytes from the (now) first element, undo it on exit */
        assert(iovcnt > 0);
        iov[0].iov_base += offset;
        iov[0].iov_len -= offset;

        do {
            len = writev(s->fd, iov, iovcnt);
        } while (len == -1 && errno == EINTR);
        if (len == -1) {
            return -errno;
        }

        /* Undo the changes above */
        iov[0].iov_base -= offset;
        iov[0].iov_len += offset;

        /* Prepare for the next iteration */
        offset += len;
        total += len;
        size -= len;
    }

    return total;
}

static int unix_get_buffer(void *opaque, uint8_t *buf, int64_t pos, int size)
{
    QEMUFileSocket *s = opaque;
    ssize_t len;

    for (;;) {
        len = read(s->fd, buf, size);
        if (len != -1) {
            break;
        }
        if (errno == EAGAIN) {
            yield_until_fd_readable(s->fd);
        } else if (errno != EINTR) {
            break;
        }
    }

    if (len == -1) {
        len = -errno;
    }
    return len;
}

static int unix_close(void *opaque)
{
    QEMUFileSocket *s = opaque;
    close(s->fd);
    g_free(s);
    return 0;
}

static const QEMUFileOps unix_read_ops = {
    .get_fd =     socket_get_fd,
    .get_buffer = unix_get_buffer,
    .close =      unix_close
};

static const QEMUFileOps unix_write_ops = {
    .get_fd =     socket_get_fd,
    .writev_buffer = unix_writev_buffer,
    .close =      unix_close
};

QEMUFile *qemu_fdopen(int fd, const char *mode)
{
    QEMUFileSocket *s;

    if (qemu_file_mode_is_not_valid(mode)) {
        return NULL;
    }

    s = g_malloc0(sizeof(QEMUFileSocket));
    s->fd = fd;

    if(mode[0] == 'r') {
        s->file = qemu_fopen_ops(s, &unix_read_ops);
    } else {
        s->file = qemu_fopen_ops(s, &unix_write_ops);
    }
    return s->file;
}

static const QEMUFileOps socket_read_ops = {
    .get_fd =     socket_get_fd,
    .get_buffer = socket_get_buffer,
    .close =      socket_close
};

static const QEMUFileOps socket_write_ops = {
    .get_fd =     socket_get_fd,
    .writev_buffer = socket_writev_buffer,
    .close =      socket_close
};

bool qemu_file_mode_is_not_valid(const char *mode)
{
    if (mode == NULL ||
        (mode[0] != 'r' && mode[0] != 'w') ||
        mode[1] != 'b' || mode[2] != 0) {
        fprintf(stderr, "qemu_fopen: Argument validity check failed\n");
        return true;
    }

    return false;
}

QEMUFile *qemu_fopen_socket(int fd, const char *mode)
{
<<<<<<< HEAD
    QEMUFileSocket *s = g_malloc0(sizeof(QEMUFileSocket));
=======
    QEMUFileSocket *s;
>>>>>>> 36125631

    if (qemu_file_mode_is_not_valid(mode)) {
        return NULL;
    }

    s = g_malloc0(sizeof(QEMUFileSocket));
    s->fd = fd;
    if (mode[0] == 'w') {
        qemu_set_block(s->fd);
        s->file = qemu_fopen_ops(s, &socket_write_ops);
    } else {
        s->file = qemu_fopen_ops(s, &socket_read_ops);
    }
    return s->file;
}

QEMUFile *qemu_fopen(const char *filename, const char *mode)
{
    QEMUFileStdio *s;

    if (qemu_file_mode_is_not_valid(mode)) {
        return NULL;
    }

    s = g_malloc0(sizeof(QEMUFileStdio));

    s->stdio_file = fopen(filename, mode);
    if (!s->stdio_file)
        goto fail;
    
    if(mode[0] == 'w') {
        s->file = qemu_fopen_ops(s, &stdio_file_write_ops);
    } else {
        s->file = qemu_fopen_ops(s, &stdio_file_read_ops);
    }
    return s->file;
fail:
    g_free(s);
    return NULL;
}

static ssize_t block_writev_buffer(void *opaque, struct iovec *iov, int iovcnt,
                                   int64_t pos)
{
    int ret;
    QEMUIOVector qiov;

    qemu_iovec_init_external(&qiov, iov, iovcnt);
    ret = bdrv_writev_vmstate(opaque, &qiov, pos);
    if (ret < 0) {
        return ret;
    }

    return qiov.size;
}

static int block_put_buffer(void *opaque, const uint8_t *buf,
                           int64_t pos, int size)
{
    bdrv_save_vmstate(opaque, buf, pos, size);
    return size;
}

static int block_get_buffer(void *opaque, uint8_t *buf, int64_t pos, int size)
{
    return bdrv_load_vmstate(opaque, buf, pos, size);
}

static int bdrv_fclose(void *opaque)
{
    return bdrv_flush(opaque);
}

static const QEMUFileOps bdrv_read_ops = {
    .get_buffer = block_get_buffer,
    .close =      bdrv_fclose
};

static const QEMUFileOps bdrv_write_ops = {
    .put_buffer     = block_put_buffer,
    .writev_buffer  = block_writev_buffer,
    .close          = bdrv_fclose
};

static QEMUFile *qemu_fopen_bdrv(BlockDriverState *bs, int is_writable)
{
    if (is_writable)
        return qemu_fopen_ops(bs, &bdrv_write_ops);
    return qemu_fopen_ops(bs, &bdrv_read_ops);
}

QEMUFile *qemu_fopen_ops(void *opaque, const QEMUFileOps *ops)
{
    QEMUFile *f;

    f = g_malloc0(sizeof(QEMUFile));

    f->opaque = opaque;
    f->ops = ops;
    f->buf_max_size = IO_BUF_SIZE;
    f->buf = g_malloc(sizeof(uint8_t) * f->buf_max_size);
    return f;
}

int qemu_file_get_error(QEMUFile *f)
{
    return f->last_error;
}

static void qemu_file_set_error(QEMUFile *f, int ret)
{
    if (f->last_error == 0) {
        f->last_error = ret;
    }
}

static inline bool qemu_file_is_writable(QEMUFile *f)
{
    return f->ops->writev_buffer || f->ops->put_buffer;
}

/**
 * Flushes QEMUFile buffer
 *
 * If there is writev_buffer QEMUFileOps it uses it otherwise uses
 * put_buffer ops.
 */
void qemu_fflush(QEMUFile *f)
{
    ssize_t ret = 0;

    if (!qemu_file_is_writable(f)) {
        return;
    }

    if (f->ops->writev_buffer) {
        if (f->iovcnt > 0) {
            ret = f->ops->writev_buffer(f->opaque, f->iov, f->iovcnt, f->pos);
        }
    } else {
        if (f->buf_index > 0) {
            ret = f->ops->put_buffer(f->opaque, f->buf, f->pos, f->buf_index);
        }
    }
    if (ret >= 0) {
        f->pos += ret;
    }
    f->buf_index = 0;
    f->iovcnt = 0;
    if (ret < 0) {
        qemu_file_set_error(f, ret);
    }
}

void ram_control_before_iterate(QEMUFile *f, uint64_t flags)
{
    int ret = 0;

    if (f->ops->before_ram_iterate) {
        ret = f->ops->before_ram_iterate(f, f->opaque, flags);
        if (ret < 0) {
            qemu_file_set_error(f, ret);
        }
    }
}

void ram_control_after_iterate(QEMUFile *f, uint64_t flags)
{
    int ret = 0;

    if (f->ops->after_ram_iterate) {
        ret = f->ops->after_ram_iterate(f, f->opaque, flags);
        if (ret < 0) {
            qemu_file_set_error(f, ret);
        }
    }
}

void ram_control_load_hook(QEMUFile *f, uint64_t flags)
{
    int ret = 0;

    if (f->ops->hook_ram_load) {
        ret = f->ops->hook_ram_load(f, f->opaque, flags);
        if (ret < 0) {
            qemu_file_set_error(f, ret);
        }
    } else {
        qemu_file_set_error(f, ret);
    }
}

size_t ram_control_save_page(QEMUFile *f, ram_addr_t block_offset,
                         ram_addr_t offset, size_t size, int *bytes_sent)
{
    if (f->ops->save_page) {
        int ret = f->ops->save_page(f, f->opaque, block_offset,
                                    offset, size, bytes_sent);

        if (ret != RAM_SAVE_CONTROL_DELAYED) {
            if (*bytes_sent > 0) {
                qemu_update_position(f, *bytes_sent);
            } else if (ret < 0) {
                qemu_file_set_error(f, ret);
            }
        }

        return ret;
    }

    return RAM_SAVE_CONTROL_NOT_SUPP;
}

static void qemu_fill_buffer(QEMUFile *f)
{
    int len;
    int pending;

    assert(!qemu_file_is_writable(f));

    pending = f->buf_size - f->buf_index;
    if (pending > 0) {
        memmove(f->buf, f->buf + f->buf_index, pending);
    }
    f->buf_index = 0;
    f->buf_size = pending;

    len = f->ops->get_buffer(f->opaque, f->buf + pending, f->pos,
                        f->buf_max_size - pending);
    if (len > 0) {
        f->buf_size += len;
        f->pos += len;
    } else if (len == 0) {
        qemu_file_set_error(f, -EIO);
    } else if (len != -EAGAIN)
        qemu_file_set_error(f, len);
}

int qemu_get_fd(QEMUFile *f)
{
    if (f->ops->get_fd) {
        return f->ops->get_fd(f->opaque);
    }
    return -1;
}

void qemu_update_position(QEMUFile *f, size_t size)
{
    f->pos += size;
}

/** Closes the file
 *
 * Returns negative error value if any error happened on previous operations or
 * while closing the file. Returns 0 or positive number on success.
 *
 * The meaning of return value on success depends on the specific backend
 * being used.
 */
int qemu_fclose(QEMUFile *f)
{
    int ret;
    qemu_fflush(f);
    ret = qemu_file_get_error(f);

    if (f->ops->close) {
        int ret2 = f->ops->close(f->opaque);
        if (ret >= 0) {
            ret = ret2;
        }
    }
    /* If any error was spotted before closing, we should report it
     * instead of the close() return value.
     */
    if (f->last_error) {
        ret = f->last_error;
    }
    g_free(f->buf);
    g_free(f);
    return ret;
}

static void add_to_iovec(QEMUFile *f, const uint8_t *buf, int size)
{
    /* check for adjacent buffer and coalesce them */
    if (f->iovcnt > 0 && buf == f->iov[f->iovcnt - 1].iov_base +
        f->iov[f->iovcnt - 1].iov_len) {
        f->iov[f->iovcnt - 1].iov_len += size;
    } else {
        f->iov[f->iovcnt].iov_base = (uint8_t *)buf;
        f->iov[f->iovcnt++].iov_len = size;
    }

    if (f->iovcnt >= MAX_IOV_SIZE) {
        qemu_fflush(f);
    }
}

void qemu_put_buffer_async(QEMUFile *f, const uint8_t *buf, int size)
{
    if (!f->ops->writev_buffer) {
        qemu_put_buffer(f, buf, size);
        return;
    }

    if (f->last_error) {
        return;
    }

    f->bytes_xfer += size;
    add_to_iovec(f, buf, size);
}

void qemu_put_buffer(QEMUFile *f, const uint8_t *buf, int size)
{
    int l;

    if (f->last_error) {
        return;
    }

    while (size > 0) {
        l = f->buf_max_size - f->buf_index;
        if (l > size)
            l = size;
        memcpy(f->buf + f->buf_index, buf, l);
        f->bytes_xfer += size;
        if (f->ops->writev_buffer) {
            add_to_iovec(f, f->buf + f->buf_index, l);
        }
        f->buf_index += l;
        if (f->buf_index == f->buf_max_size) {
            qemu_fflush(f);
        }
        if (qemu_file_get_error(f)) {
            break;
        }
        buf += l;
        size -= l;
    }
}

void qemu_put_byte(QEMUFile *f, int v)
{
    if (f->last_error) {
        return;
    }

    f->buf[f->buf_index] = v;
    f->bytes_xfer++;
    if (f->ops->writev_buffer) {
        add_to_iovec(f, f->buf + f->buf_index, 1);
    }
    f->buf_index++;
    if (f->buf_index == f->buf_max_size) {
        qemu_fflush(f);
    }
}

static void qemu_file_skip(QEMUFile *f, int size)
{
    if (f->buf_index + size <= f->buf_size) {
        f->buf_index += size;
    }
}

static int qemu_peek_buffer(QEMUFile *f, uint8_t *buf, int size, size_t offset)
{
    int pending;
    int index;

    assert(!qemu_file_is_writable(f));

    index = f->buf_index + offset;
    pending = f->buf_size - index;
    if (pending < size) {
        qemu_fill_buffer(f);
        index = f->buf_index + offset;
        pending = f->buf_size - index;
    }

    if (pending <= 0) {
        return 0;
    }
    if (size > pending) {
        size = pending;
    }

    memcpy(buf, f->buf + index, size);
    return size;
}

int qemu_get_buffer(QEMUFile *f, uint8_t *buf, int size)
{
    int pending = size;
    int done = 0;

    while (pending > 0) {
        int res;

        res = qemu_peek_buffer(f, buf, pending, 0);
        if (res == 0) {
            return done;
        }
        qemu_file_skip(f, res);
        buf += res;
        pending -= res;
        done += res;
    }
    return done;
}

static int qemu_peek_byte(QEMUFile *f, int offset)
{
    int index = f->buf_index + offset;

    assert(!qemu_file_is_writable(f));

    if (index >= f->buf_size) {
        qemu_fill_buffer(f);
        index = f->buf_index + offset;
        if (index >= f->buf_size) {
            return 0;
        }
    }
    return f->buf[index];
}

int qemu_get_byte(QEMUFile *f)
{
    int result;

    result = qemu_peek_byte(f, 0);
    qemu_file_skip(f, 1);
    return result;
}

int64_t qemu_ftell(QEMUFile *f)
{
    qemu_fflush(f);
    return f->pos;
}

int qemu_file_rate_limit(QEMUFile *f)
{
    if (qemu_file_get_error(f)) {
        return 1;
    }
    if (f->xfer_limit > 0 && f->bytes_xfer > f->xfer_limit) {
        return 1;
    }
    return 0;
}

int64_t qemu_file_get_rate_limit(QEMUFile *f)
{
    return f->xfer_limit;
}

void qemu_file_set_rate_limit(QEMUFile *f, int64_t limit)
{
    f->xfer_limit = limit;
}

void qemu_file_reset_rate_limit(QEMUFile *f)
{
    f->bytes_xfer = 0;
}

void qemu_put_be16(QEMUFile *f, unsigned int v)
{
    qemu_put_byte(f, v >> 8);
    qemu_put_byte(f, v);
}

void qemu_put_be32(QEMUFile *f, unsigned int v)
{
    qemu_put_byte(f, v >> 24);
    qemu_put_byte(f, v >> 16);
    qemu_put_byte(f, v >> 8);
    qemu_put_byte(f, v);
}

void qemu_put_be64(QEMUFile *f, uint64_t v)
{
    qemu_put_be32(f, v >> 32);
    qemu_put_be32(f, v);
}

unsigned int qemu_get_be16(QEMUFile *f)
{
    unsigned int v;
    v = qemu_get_byte(f) << 8;
    v |= qemu_get_byte(f);
    return v;
}

unsigned int qemu_get_be32(QEMUFile *f)
{
    unsigned int v;
    v = qemu_get_byte(f) << 24;
    v |= qemu_get_byte(f) << 16;
    v |= qemu_get_byte(f) << 8;
    v |= qemu_get_byte(f);
    return v;
}

uint64_t qemu_get_be64(QEMUFile *f)
{
    uint64_t v;
    v = (uint64_t)qemu_get_be32(f) << 32;
    v |= qemu_get_be32(f);
    return v;
}


/* timer */

void qemu_put_timer(QEMUFile *f, QEMUTimer *ts)
{
    uint64_t expire_time;

    expire_time = qemu_timer_expire_time_ns(ts);
    qemu_put_be64(f, expire_time);
}

void qemu_get_timer(QEMUFile *f, QEMUTimer *ts)
{
    uint64_t expire_time;

    expire_time = qemu_get_be64(f);
    if (expire_time != -1) {
        qemu_mod_timer_ns(ts, expire_time);
    } else {
        qemu_del_timer(ts);
    }
}


/* bool */

static int get_bool(QEMUFile *f, void *pv, size_t size)
{
    bool *v = pv;
    *v = qemu_get_byte(f);
    return 0;
}

static void put_bool(QEMUFile *f, void *pv, size_t size)
{
    bool *v = pv;
    qemu_put_byte(f, *v);
}

const VMStateInfo vmstate_info_bool = {
    .name = "bool",
    .get  = get_bool,
    .put  = put_bool,
};

/* 8 bit int */

static int get_int8(QEMUFile *f, void *pv, size_t size)
{
    int8_t *v = pv;
    qemu_get_s8s(f, v);
    return 0;
}

static void put_int8(QEMUFile *f, void *pv, size_t size)
{
    int8_t *v = pv;
    qemu_put_s8s(f, v);
}

const VMStateInfo vmstate_info_int8 = {
    .name = "int8",
    .get  = get_int8,
    .put  = put_int8,
};

/* 16 bit int */

static int get_int16(QEMUFile *f, void *pv, size_t size)
{
    int16_t *v = pv;
    qemu_get_sbe16s(f, v);
    return 0;
}

static void put_int16(QEMUFile *f, void *pv, size_t size)
{
    int16_t *v = pv;
    qemu_put_sbe16s(f, v);
}

const VMStateInfo vmstate_info_int16 = {
    .name = "int16",
    .get  = get_int16,
    .put  = put_int16,
};

/* 32 bit int */

static int get_int32(QEMUFile *f, void *pv, size_t size)
{
    int32_t *v = pv;
    qemu_get_sbe32s(f, v);
    return 0;
}

static void put_int32(QEMUFile *f, void *pv, size_t size)
{
    int32_t *v = pv;
    qemu_put_sbe32s(f, v);
}

const VMStateInfo vmstate_info_int32 = {
    .name = "int32",
    .get  = get_int32,
    .put  = put_int32,
};

/* 32 bit int. See that the received value is the same than the one
   in the field */

static int get_int32_equal(QEMUFile *f, void *pv, size_t size)
{
    int32_t *v = pv;
    int32_t v2;
    qemu_get_sbe32s(f, &v2);

    if (*v == v2)
        return 0;
    return -EINVAL;
}

const VMStateInfo vmstate_info_int32_equal = {
    .name = "int32 equal",
    .get  = get_int32_equal,
    .put  = put_int32,
};

/* 32 bit int. See that the received value is the less or the same
   than the one in the field */

static int get_int32_le(QEMUFile *f, void *pv, size_t size)
{
    int32_t *old = pv;
    int32_t new;
    qemu_get_sbe32s(f, &new);

    if (*old <= new)
        return 0;
    return -EINVAL;
}

const VMStateInfo vmstate_info_int32_le = {
    .name = "int32 equal",
    .get  = get_int32_le,
    .put  = put_int32,
};

/* 64 bit int */

static int get_int64(QEMUFile *f, void *pv, size_t size)
{
    int64_t *v = pv;
    qemu_get_sbe64s(f, v);
    return 0;
}

static void put_int64(QEMUFile *f, void *pv, size_t size)
{
    int64_t *v = pv;
    qemu_put_sbe64s(f, v);
}

const VMStateInfo vmstate_info_int64 = {
    .name = "int64",
    .get  = get_int64,
    .put  = put_int64,
};

/* 8 bit unsigned int */

static int get_uint8(QEMUFile *f, void *pv, size_t size)
{
    uint8_t *v = pv;
    qemu_get_8s(f, v);
    return 0;
}

static void put_uint8(QEMUFile *f, void *pv, size_t size)
{
    uint8_t *v = pv;
    qemu_put_8s(f, v);
}

const VMStateInfo vmstate_info_uint8 = {
    .name = "uint8",
    .get  = get_uint8,
    .put  = put_uint8,
};

/* 16 bit unsigned int */

static int get_uint16(QEMUFile *f, void *pv, size_t size)
{
    uint16_t *v = pv;
    qemu_get_be16s(f, v);
    return 0;
}

static void put_uint16(QEMUFile *f, void *pv, size_t size)
{
    uint16_t *v = pv;
    qemu_put_be16s(f, v);
}

const VMStateInfo vmstate_info_uint16 = {
    .name = "uint16",
    .get  = get_uint16,
    .put  = put_uint16,
};

/* 32 bit unsigned int */

static int get_uint32(QEMUFile *f, void *pv, size_t size)
{
    uint32_t *v = pv;
    qemu_get_be32s(f, v);
    return 0;
}

static void put_uint32(QEMUFile *f, void *pv, size_t size)
{
    uint32_t *v = pv;
    qemu_put_be32s(f, v);
}

const VMStateInfo vmstate_info_uint32 = {
    .name = "uint32",
    .get  = get_uint32,
    .put  = put_uint32,
};

/* 32 bit uint. See that the received value is the same than the one
   in the field */

static int get_uint32_equal(QEMUFile *f, void *pv, size_t size)
{
    uint32_t *v = pv;
    uint32_t v2;
    qemu_get_be32s(f, &v2);

    if (*v == v2) {
        return 0;
    }
    return -EINVAL;
}

const VMStateInfo vmstate_info_uint32_equal = {
    .name = "uint32 equal",
    .get  = get_uint32_equal,
    .put  = put_uint32,
};

/* 64 bit unsigned int */

static int get_uint64(QEMUFile *f, void *pv, size_t size)
{
    uint64_t *v = pv;
    qemu_get_be64s(f, v);
    return 0;
}

static void put_uint64(QEMUFile *f, void *pv, size_t size)
{
    uint64_t *v = pv;
    qemu_put_be64s(f, v);
}

const VMStateInfo vmstate_info_uint64 = {
    .name = "uint64",
    .get  = get_uint64,
    .put  = put_uint64,
};

/* 64 bit unsigned int. See that the received value is the same than the one
   in the field */

static int get_uint64_equal(QEMUFile *f, void *pv, size_t size)
{
    uint64_t *v = pv;
    uint64_t v2;
    qemu_get_be64s(f, &v2);

    if (*v == v2) {
        return 0;
    }
    return -EINVAL;
}

const VMStateInfo vmstate_info_uint64_equal = {
    .name = "int64 equal",
    .get  = get_uint64_equal,
    .put  = put_uint64,
};

/* 8 bit int. See that the received value is the same than the one
   in the field */

static int get_uint8_equal(QEMUFile *f, void *pv, size_t size)
{
    uint8_t *v = pv;
    uint8_t v2;
    qemu_get_8s(f, &v2);

    if (*v == v2)
        return 0;
    return -EINVAL;
}

const VMStateInfo vmstate_info_uint8_equal = {
    .name = "uint8 equal",
    .get  = get_uint8_equal,
    .put  = put_uint8,
};

/* 16 bit unsigned int int. See that the received value is the same than the one
   in the field */

static int get_uint16_equal(QEMUFile *f, void *pv, size_t size)
{
    uint16_t *v = pv;
    uint16_t v2;
    qemu_get_be16s(f, &v2);

    if (*v == v2)
        return 0;
    return -EINVAL;
}

const VMStateInfo vmstate_info_uint16_equal = {
    .name = "uint16 equal",
    .get  = get_uint16_equal,
    .put  = put_uint16,
};

/* floating point */

static int get_float64(QEMUFile *f, void *pv, size_t size)
{
    float64 *v = pv;

    *v = make_float64(qemu_get_be64(f));
    return 0;
}

static void put_float64(QEMUFile *f, void *pv, size_t size)
{
    uint64_t *v = pv;

    qemu_put_be64(f, float64_val(*v));
}

const VMStateInfo vmstate_info_float64 = {
    .name = "float64",
    .get  = get_float64,
    .put  = put_float64,
};

/* timers  */

static int get_timer(QEMUFile *f, void *pv, size_t size)
{
    QEMUTimer *v = pv;
    qemu_get_timer(f, v);
    return 0;
}

static void put_timer(QEMUFile *f, void *pv, size_t size)
{
    QEMUTimer *v = pv;
    qemu_put_timer(f, v);
}

const VMStateInfo vmstate_info_timer = {
    .name = "timer",
    .get  = get_timer,
    .put  = put_timer,
};

/* uint8_t buffers */

static int get_buffer(QEMUFile *f, void *pv, size_t size)
{
    uint8_t *v = pv;
    qemu_get_buffer(f, v, size);
    return 0;
}

static void put_buffer(QEMUFile *f, void *pv, size_t size)
{
    uint8_t *v = pv;
    qemu_put_buffer(f, v, size);
}

const VMStateInfo vmstate_info_buffer = {
    .name = "buffer",
    .get  = get_buffer,
    .put  = put_buffer,
};

/* unused buffers: space that was used for some fields that are
   not useful anymore */

static int get_unused_buffer(QEMUFile *f, void *pv, size_t size)
{
    uint8_t buf[1024];
    int block_len;

    while (size > 0) {
        block_len = MIN(sizeof(buf), size);
        size -= block_len;
        qemu_get_buffer(f, buf, block_len);
    }
   return 0;
}

static void put_unused_buffer(QEMUFile *f, void *pv, size_t size)
{
    static const uint8_t buf[1024];
    int block_len;

    while (size > 0) {
        block_len = MIN(sizeof(buf), size);
        size -= block_len;
        qemu_put_buffer(f, buf, block_len);
    }
}

const VMStateInfo vmstate_info_unused_buffer = {
    .name = "unused_buffer",
    .get  = get_unused_buffer,
    .put  = put_unused_buffer,
};

/* bitmaps (as defined by bitmap.h). Note that size here is the size
 * of the bitmap in bits. The on-the-wire format of a bitmap is 64
 * bit words with the bits in big endian order. The in-memory format
 * is an array of 'unsigned long', which may be either 32 or 64 bits.
 */
/* This is the number of 64 bit words sent over the wire */
#define BITS_TO_U64S(nr) DIV_ROUND_UP(nr, 64)
static int get_bitmap(QEMUFile *f, void *pv, size_t size)
{
    unsigned long *bmp = pv;
    int i, idx = 0;
    for (i = 0; i < BITS_TO_U64S(size); i++) {
        uint64_t w = qemu_get_be64(f);
        bmp[idx++] = w;
        if (sizeof(unsigned long) == 4 && idx < BITS_TO_LONGS(size)) {
            bmp[idx++] = w >> 32;
        }
    }
    return 0;
}

static void put_bitmap(QEMUFile *f, void *pv, size_t size)
{
    unsigned long *bmp = pv;
    int i, idx = 0;
    for (i = 0; i < BITS_TO_U64S(size); i++) {
        uint64_t w = bmp[idx++];
        if (sizeof(unsigned long) == 4 && idx < BITS_TO_LONGS(size)) {
            w |= ((uint64_t)bmp[idx++]) << 32;
        }
        qemu_put_be64(f, w);
    }
}

const VMStateInfo vmstate_info_bitmap = {
    .name = "bitmap",
    .get = get_bitmap,
    .put = put_bitmap,
};

typedef struct CompatEntry {
    char idstr[256];
    int instance_id;
} CompatEntry;

typedef struct SaveStateEntry {
    QTAILQ_ENTRY(SaveStateEntry) entry;
    char idstr[256];
    int instance_id;
    int alias_id;
    int version_id;
    int section_id;
    SaveVMHandlers *ops;
    const VMStateDescription *vmsd;
    void *opaque;
    CompatEntry *compat;
    int no_migrate;
    int is_ram;
} SaveStateEntry;


static QTAILQ_HEAD(savevm_handlers, SaveStateEntry) savevm_handlers =
    QTAILQ_HEAD_INITIALIZER(savevm_handlers);
static int global_section_id;

static int calculate_new_instance_id(const char *idstr)
{
    SaveStateEntry *se;
    int instance_id = 0;

    QTAILQ_FOREACH(se, &savevm_handlers, entry) {
        if (strcmp(idstr, se->idstr) == 0
            && instance_id <= se->instance_id) {
            instance_id = se->instance_id + 1;
        }
    }
    return instance_id;
}

static int calculate_compat_instance_id(const char *idstr)
{
    SaveStateEntry *se;
    int instance_id = 0;

    QTAILQ_FOREACH(se, &savevm_handlers, entry) {
        if (!se->compat)
            continue;

        if (strcmp(idstr, se->compat->idstr) == 0
            && instance_id <= se->compat->instance_id) {
            instance_id = se->compat->instance_id + 1;
        }
    }
    return instance_id;
}

/* TODO: Individual devices generally have very little idea about the rest
   of the system, so instance_id should be removed/replaced.
   Meanwhile pass -1 as instance_id if you do not already have a clearly
   distinguishing id for all instances of your device class. */
int register_savevm_live(DeviceState *dev,
                         const char *idstr,
                         int instance_id,
                         int version_id,
                         SaveVMHandlers *ops,
                         void *opaque)
{
    SaveStateEntry *se;

    se = g_malloc0(sizeof(SaveStateEntry));
    se->version_id = version_id;
    se->section_id = global_section_id++;
    se->ops = ops;
    se->opaque = opaque;
    se->vmsd = NULL;
    se->no_migrate = 0;
    /* if this is a live_savem then set is_ram */
    if (ops->save_live_setup != NULL) {
        se->is_ram = 1;
    }

    if (dev) {
        char *id = qdev_get_dev_path(dev);
        if (id) {
            pstrcpy(se->idstr, sizeof(se->idstr), id);
            pstrcat(se->idstr, sizeof(se->idstr), "/");
            g_free(id);

            se->compat = g_malloc0(sizeof(CompatEntry));
            pstrcpy(se->compat->idstr, sizeof(se->compat->idstr), idstr);
            se->compat->instance_id = instance_id == -1 ?
                         calculate_compat_instance_id(idstr) : instance_id;
            instance_id = -1;
        }
    }
    pstrcat(se->idstr, sizeof(se->idstr), idstr);

    if (instance_id == -1) {
        se->instance_id = calculate_new_instance_id(se->idstr);
    } else {
        se->instance_id = instance_id;
    }
    assert(!se->compat || se->instance_id == 0);
    /* add at the end of list */
    QTAILQ_INSERT_TAIL(&savevm_handlers, se, entry);
    return 0;
}

int register_savevm(DeviceState *dev,
                    const char *idstr,
                    int instance_id,
                    int version_id,
                    SaveStateHandler *save_state,
                    LoadStateHandler *load_state,
                    void *opaque)
{
    SaveVMHandlers *ops = g_malloc0(sizeof(SaveVMHandlers));
    ops->save_state = save_state;
    ops->load_state = load_state;
    return register_savevm_live(dev, idstr, instance_id, version_id,
                                ops, opaque);
}

void unregister_savevm(DeviceState *dev, const char *idstr, void *opaque)
{
    SaveStateEntry *se, *new_se;
    char id[256] = "";

    if (dev) {
        char *path = qdev_get_dev_path(dev);
        if (path) {
            pstrcpy(id, sizeof(id), path);
            pstrcat(id, sizeof(id), "/");
            g_free(path);
        }
    }
    pstrcat(id, sizeof(id), idstr);

    QTAILQ_FOREACH_SAFE(se, &savevm_handlers, entry, new_se) {
        if (strcmp(se->idstr, id) == 0 && se->opaque == opaque) {
            QTAILQ_REMOVE(&savevm_handlers, se, entry);
            if (se->compat) {
                g_free(se->compat);
            }
            g_free(se->ops);
            g_free(se);
        }
    }
}

int vmstate_register_with_alias_id(DeviceState *dev, int instance_id,
                                   const VMStateDescription *vmsd,
                                   void *opaque, int alias_id,
                                   int required_for_version)
{
    SaveStateEntry *se;

    /* If this triggers, alias support can be dropped for the vmsd. */
    assert(alias_id == -1 || required_for_version >= vmsd->minimum_version_id);

    se = g_malloc0(sizeof(SaveStateEntry));
    se->version_id = vmsd->version_id;
    se->section_id = global_section_id++;
    se->opaque = opaque;
    se->vmsd = vmsd;
    se->alias_id = alias_id;
    se->no_migrate = vmsd->unmigratable;

    if (dev) {
        char *id = qdev_get_dev_path(dev);
        if (id) {
            pstrcpy(se->idstr, sizeof(se->idstr), id);
            pstrcat(se->idstr, sizeof(se->idstr), "/");
            g_free(id);

            se->compat = g_malloc0(sizeof(CompatEntry));
            pstrcpy(se->compat->idstr, sizeof(se->compat->idstr), vmsd->name);
            se->compat->instance_id = instance_id == -1 ?
                         calculate_compat_instance_id(vmsd->name) : instance_id;
            instance_id = -1;
        }
    }
    pstrcat(se->idstr, sizeof(se->idstr), vmsd->name);

    if (instance_id == -1) {
        se->instance_id = calculate_new_instance_id(se->idstr);
    } else {
        se->instance_id = instance_id;
    }
    assert(!se->compat || se->instance_id == 0);
    /* add at the end of list */
    QTAILQ_INSERT_TAIL(&savevm_handlers, se, entry);
    return 0;
}

void vmstate_unregister(DeviceState *dev, const VMStateDescription *vmsd,
                        void *opaque)
{
    SaveStateEntry *se, *new_se;

    QTAILQ_FOREACH_SAFE(se, &savevm_handlers, entry, new_se) {
        if (se->vmsd == vmsd && se->opaque == opaque) {
            QTAILQ_REMOVE(&savevm_handlers, se, entry);
            if (se->compat) {
                g_free(se->compat);
            }
            g_free(se);
        }
    }
}

static void vmstate_subsection_save(QEMUFile *f, const VMStateDescription *vmsd,
                                    void *opaque);
static int vmstate_subsection_load(QEMUFile *f, const VMStateDescription *vmsd,
                                   void *opaque);

int vmstate_load_state(QEMUFile *f, const VMStateDescription *vmsd,
                       void *opaque, int version_id)
{
    VMStateField *field = vmsd->fields;
    int ret;

    if (version_id > vmsd->version_id) {
        return -EINVAL;
    }
    if (version_id < vmsd->minimum_version_id_old) {
        return -EINVAL;
    }
    if  (version_id < vmsd->minimum_version_id) {
        return vmsd->load_state_old(f, opaque, version_id);
    }
    if (vmsd->pre_load) {
        int ret = vmsd->pre_load(opaque);
        if (ret)
            return ret;
    }
    while(field->name) {
        if ((field->field_exists &&
             field->field_exists(opaque, version_id)) ||
            (!field->field_exists &&
             field->version_id <= version_id)) {
            void *base_addr = opaque + field->offset;
            int i, n_elems = 1;
            int size = field->size;

            if (field->flags & VMS_VBUFFER) {
                size = *(int32_t *)(opaque+field->size_offset);
                if (field->flags & VMS_MULTIPLY) {
                    size *= field->size;
                }
            }
            if (field->flags & VMS_ARRAY) {
                n_elems = field->num;
            } else if (field->flags & VMS_VARRAY_INT32) {
                n_elems = *(int32_t *)(opaque+field->num_offset);
            } else if (field->flags & VMS_VARRAY_UINT32) {
                n_elems = *(uint32_t *)(opaque+field->num_offset);
            } else if (field->flags & VMS_VARRAY_UINT16) {
                n_elems = *(uint16_t *)(opaque+field->num_offset);
            } else if (field->flags & VMS_VARRAY_UINT8) {
                n_elems = *(uint8_t *)(opaque+field->num_offset);
            }
            if (field->flags & VMS_POINTER) {
                base_addr = *(void **)base_addr + field->start;
            }
            for (i = 0; i < n_elems; i++) {
                void *addr = base_addr + size * i;

                if (field->flags & VMS_ARRAY_OF_POINTER) {
                    addr = *(void **)addr;
                }
                if (field->flags & VMS_STRUCT) {
                    ret = vmstate_load_state(f, field->vmsd, addr, field->vmsd->version_id);
                } else {
                    ret = field->info->get(f, addr, size);

                }
                if (ret < 0) {
                    return ret;
                }
            }
        }
        field++;
    }
    ret = vmstate_subsection_load(f, vmsd, opaque);
    if (ret != 0) {
        return ret;
    }
    if (vmsd->post_load) {
        return vmsd->post_load(opaque, version_id);
    }
    return 0;
}

void vmstate_save_state(QEMUFile *f, const VMStateDescription *vmsd,
                        void *opaque)
{
    VMStateField *field = vmsd->fields;

    if (vmsd->pre_save) {
        vmsd->pre_save(opaque);
    }
    while(field->name) {
        if (!field->field_exists ||
            field->field_exists(opaque, vmsd->version_id)) {
            void *base_addr = opaque + field->offset;
            int i, n_elems = 1;
            int size = field->size;

            if (field->flags & VMS_VBUFFER) {
                size = *(int32_t *)(opaque+field->size_offset);
                if (field->flags & VMS_MULTIPLY) {
                    size *= field->size;
                }
            }
            if (field->flags & VMS_ARRAY) {
                n_elems = field->num;
            } else if (field->flags & VMS_VARRAY_INT32) {
                n_elems = *(int32_t *)(opaque+field->num_offset);
            } else if (field->flags & VMS_VARRAY_UINT32) {
                n_elems = *(uint32_t *)(opaque+field->num_offset);
            } else if (field->flags & VMS_VARRAY_UINT16) {
                n_elems = *(uint16_t *)(opaque+field->num_offset);
            } else if (field->flags & VMS_VARRAY_UINT8) {
                n_elems = *(uint8_t *)(opaque+field->num_offset);
            }
            if (field->flags & VMS_POINTER) {
                base_addr = *(void **)base_addr + field->start;
            }
            for (i = 0; i < n_elems; i++) {
                void *addr = base_addr + size * i;

                if (field->flags & VMS_ARRAY_OF_POINTER) {
                    addr = *(void **)addr;
                }
                if (field->flags & VMS_STRUCT) {
                    vmstate_save_state(f, field->vmsd, addr);
                } else {
                    field->info->put(f, addr, size);
                }
            }
        }
        field++;
    }
    vmstate_subsection_save(f, vmsd, opaque);
}

static int vmstate_load(QEMUFile *f, SaveStateEntry *se, int version_id)
{
    if (!se->vmsd) {         /* Old style */
        return se->ops->load_state(f, se->opaque, version_id);
    }
    return vmstate_load_state(f, se->vmsd, se->opaque, version_id);
}

static void vmstate_save(QEMUFile *f, SaveStateEntry *se)
{
    if (!se->vmsd) {         /* Old style */
        se->ops->save_state(f, se->opaque);
        return;
    }
    vmstate_save_state(f,se->vmsd, se->opaque);
}

#define QEMU_VM_FILE_MAGIC           0x5145564d
#define QEMU_VM_FILE_VERSION_COMPAT  0x00000002
#define QEMU_VM_FILE_VERSION         0x00000003

#define QEMU_VM_EOF                  0x00
#define QEMU_VM_SECTION_START        0x01
#define QEMU_VM_SECTION_PART         0x02
#define QEMU_VM_SECTION_END          0x03
#define QEMU_VM_SECTION_FULL         0x04
#define QEMU_VM_SUBSECTION           0x05

bool qemu_savevm_state_blocked(Error **errp)
{
    SaveStateEntry *se;

    QTAILQ_FOREACH(se, &savevm_handlers, entry) {
        if (se->no_migrate) {
            error_set(errp, QERR_MIGRATION_NOT_SUPPORTED, se->idstr);
            return true;
        }
    }
    return false;
}

void qemu_savevm_state_begin(QEMUFile *f, const MigrationParams *params)
{
    SaveStateEntry *se;
    int ret;

    QTAILQ_FOREACH(se, &savevm_handlers, entry) {
        if (!se->ops || !se->ops->set_params) {
            continue;
        }
        se->ops->set_params(params, se->opaque);
    }
    
    qemu_put_be32(f, QEMU_VM_FILE_MAGIC);
    qemu_put_be32(f, QEMU_VM_FILE_VERSION);

    QTAILQ_FOREACH(se, &savevm_handlers, entry) {
        int len;

        if (!se->ops || !se->ops->save_live_setup) {
            continue;
        }
        if (se->ops && se->ops->is_active) {
            if (!se->ops->is_active(se->opaque)) {
                continue;
            }
        }
        /* Section type */
        qemu_put_byte(f, QEMU_VM_SECTION_START);
        qemu_put_be32(f, se->section_id);

        /* ID string */
        len = strlen(se->idstr);
        qemu_put_byte(f, len);
        qemu_put_buffer(f, (uint8_t *)se->idstr, len);

        qemu_put_be32(f, se->instance_id);
        qemu_put_be32(f, se->version_id);

        ret = se->ops->save_live_setup(f, se->opaque);
        if (ret < 0) {
            qemu_file_set_error(f, ret);
            break;
        }
    }
}

/*
 * this function has three return values:
 *   negative: there was one error, and we have -errno.
 *   0 : We haven't finished, caller have to go again
 *   1 : We have finished, we can go to complete phase
 */
int qemu_savevm_state_iterate(QEMUFile *f)
{
    SaveStateEntry *se;
    int ret = 1;

    QTAILQ_FOREACH(se, &savevm_handlers, entry) {
        if (!se->ops || !se->ops->save_live_iterate) {
            continue;
        }
        if (se->ops && se->ops->is_active) {
            if (!se->ops->is_active(se->opaque)) {
                continue;
            }
        }
        if (qemu_file_rate_limit(f)) {
            return 0;
        }
        trace_savevm_section_start();
        /* Section type */
        qemu_put_byte(f, QEMU_VM_SECTION_PART);
        qemu_put_be32(f, se->section_id);

        ret = se->ops->save_live_iterate(f, se->opaque);
        trace_savevm_section_end(se->section_id);

        if (ret < 0) {
            qemu_file_set_error(f, ret);
        }
        if (ret <= 0) {
            /* Do not proceed to the next vmstate before this one reported
               completion of the current stage. This serializes the migration
               and reduces the probability that a faster changing state is
               synchronized over and over again. */
            break;
        }
    }
    return ret;
}

void qemu_savevm_state_complete(QEMUFile *f)
{
    SaveStateEntry *se;
    int ret;

    cpu_synchronize_all_states();

    QTAILQ_FOREACH(se, &savevm_handlers, entry) {
        if (!se->ops || !se->ops->save_live_complete) {
            continue;
        }
        if (se->ops && se->ops->is_active) {
            if (!se->ops->is_active(se->opaque)) {
                continue;
            }
        }
        trace_savevm_section_start();
        /* Section type */
        qemu_put_byte(f, QEMU_VM_SECTION_END);
        qemu_put_be32(f, se->section_id);

        ret = se->ops->save_live_complete(f, se->opaque);
        trace_savevm_section_end(se->section_id);
        if (ret < 0) {
            qemu_file_set_error(f, ret);
            return;
        }
    }

    QTAILQ_FOREACH(se, &savevm_handlers, entry) {
        int len;

        if ((!se->ops || !se->ops->save_state) && !se->vmsd) {
	    continue;
        }
        trace_savevm_section_start();
        /* Section type */
        qemu_put_byte(f, QEMU_VM_SECTION_FULL);
        qemu_put_be32(f, se->section_id);

        /* ID string */
        len = strlen(se->idstr);
        qemu_put_byte(f, len);
        qemu_put_buffer(f, (uint8_t *)se->idstr, len);

        qemu_put_be32(f, se->instance_id);
        qemu_put_be32(f, se->version_id);

        vmstate_save(f, se);
        trace_savevm_section_end(se->section_id);
    }

    qemu_put_byte(f, QEMU_VM_EOF);
    qemu_fflush(f);
}

uint64_t qemu_savevm_state_pending(QEMUFile *f, uint64_t max_size)
{
    SaveStateEntry *se;
    uint64_t ret = 0;

    QTAILQ_FOREACH(se, &savevm_handlers, entry) {
        if (!se->ops || !se->ops->save_live_pending) {
            continue;
        }
        if (se->ops && se->ops->is_active) {
            if (!se->ops->is_active(se->opaque)) {
                continue;
            }
        }
        ret += se->ops->save_live_pending(f, se->opaque, max_size);
    }
    return ret;
}

void qemu_savevm_state_cancel(void)
{
    SaveStateEntry *se;

    QTAILQ_FOREACH(se, &savevm_handlers, entry) {
        if (se->ops && se->ops->cancel) {
            se->ops->cancel(se->opaque);
        }
    }
}

static int qemu_savevm_state(QEMUFile *f)
{
    int ret;
    MigrationParams params = {
        .blk = 0,
        .shared = 0
    };

    if (qemu_savevm_state_blocked(NULL)) {
        return -EINVAL;
    }

    qemu_mutex_unlock_iothread();
    qemu_savevm_state_begin(f, &params);
    qemu_mutex_lock_iothread();

    while (qemu_file_get_error(f) == 0) {
        if (qemu_savevm_state_iterate(f) > 0) {
            break;
        }
    }

    ret = qemu_file_get_error(f);
    if (ret == 0) {
        qemu_savevm_state_complete(f);
        ret = qemu_file_get_error(f);
    }
    if (ret != 0) {
        qemu_savevm_state_cancel();
    }
    return ret;
}

static int qemu_save_device_state(QEMUFile *f)
{
    SaveStateEntry *se;

    qemu_put_be32(f, QEMU_VM_FILE_MAGIC);
    qemu_put_be32(f, QEMU_VM_FILE_VERSION);

    cpu_synchronize_all_states();

    QTAILQ_FOREACH(se, &savevm_handlers, entry) {
        int len;

        if (se->is_ram) {
            continue;
        }
        if ((!se->ops || !se->ops->save_state) && !se->vmsd) {
            continue;
        }

        /* Section type */
        qemu_put_byte(f, QEMU_VM_SECTION_FULL);
        qemu_put_be32(f, se->section_id);

        /* ID string */
        len = strlen(se->idstr);
        qemu_put_byte(f, len);
        qemu_put_buffer(f, (uint8_t *)se->idstr, len);

        qemu_put_be32(f, se->instance_id);
        qemu_put_be32(f, se->version_id);

        vmstate_save(f, se);
    }

    qemu_put_byte(f, QEMU_VM_EOF);

    return qemu_file_get_error(f);
}

static SaveStateEntry *find_se(const char *idstr, int instance_id)
{
    SaveStateEntry *se;

    QTAILQ_FOREACH(se, &savevm_handlers, entry) {
        if (!strcmp(se->idstr, idstr) &&
            (instance_id == se->instance_id ||
             instance_id == se->alias_id))
            return se;
        /* Migrating from an older version? */
        if (strstr(se->idstr, idstr) && se->compat) {
            if (!strcmp(se->compat->idstr, idstr) &&
                (instance_id == se->compat->instance_id ||
                 instance_id == se->alias_id))
                return se;
        }
    }
    return NULL;
}

static const VMStateDescription *vmstate_get_subsection(const VMStateSubsection *sub, char *idstr)
{
    while(sub && sub->needed) {
        if (strcmp(idstr, sub->vmsd->name) == 0) {
            return sub->vmsd;
        }
        sub++;
    }
    return NULL;
}

static int vmstate_subsection_load(QEMUFile *f, const VMStateDescription *vmsd,
                                   void *opaque)
{
    while (qemu_peek_byte(f, 0) == QEMU_VM_SUBSECTION) {
        char idstr[256];
        int ret;
        uint8_t version_id, len, size;
        const VMStateDescription *sub_vmsd;

        len = qemu_peek_byte(f, 1);
        if (len < strlen(vmsd->name) + 1) {
            /* subsection name has be be "section_name/a" */
            return 0;
        }
        size = qemu_peek_buffer(f, (uint8_t *)idstr, len, 2);
        if (size != len) {
            return 0;
        }
        idstr[size] = 0;

        if (strncmp(vmsd->name, idstr, strlen(vmsd->name)) != 0) {
            /* it don't have a valid subsection name */
            return 0;
        }
        sub_vmsd = vmstate_get_subsection(vmsd->subsections, idstr);
        if (sub_vmsd == NULL) {
            return -ENOENT;
        }
        qemu_file_skip(f, 1); /* subsection */
        qemu_file_skip(f, 1); /* len */
        qemu_file_skip(f, len); /* idstr */
        version_id = qemu_get_be32(f);

        ret = vmstate_load_state(f, sub_vmsd, opaque, version_id);
        if (ret) {
            return ret;
        }
    }
    return 0;
}

static void vmstate_subsection_save(QEMUFile *f, const VMStateDescription *vmsd,
                                    void *opaque)
{
    const VMStateSubsection *sub = vmsd->subsections;

    while (sub && sub->needed) {
        if (sub->needed(opaque)) {
            const VMStateDescription *vmsd = sub->vmsd;
            uint8_t len;

            qemu_put_byte(f, QEMU_VM_SUBSECTION);
            len = strlen(vmsd->name);
            qemu_put_byte(f, len);
            qemu_put_buffer(f, (uint8_t *)vmsd->name, len);
            qemu_put_be32(f, vmsd->version_id);
            vmstate_save_state(f, vmsd, opaque);
        }
        sub++;
    }
}

typedef struct LoadStateEntry {
    QLIST_ENTRY(LoadStateEntry) entry;
    SaveStateEntry *se;
    int section_id;
    int version_id;
} LoadStateEntry;

int qemu_loadvm_state(QEMUFile *f)
{
    QLIST_HEAD(, LoadStateEntry) loadvm_handlers =
        QLIST_HEAD_INITIALIZER(loadvm_handlers);
    LoadStateEntry *le, *new_le;
    uint8_t section_type;
    unsigned int v;
    int ret;

    if (qemu_savevm_state_blocked(NULL)) {
        return -EINVAL;
    }

    v = qemu_get_be32(f);
    if (v != QEMU_VM_FILE_MAGIC)
        return -EINVAL;

    v = qemu_get_be32(f);
    if (v == QEMU_VM_FILE_VERSION_COMPAT) {
        fprintf(stderr, "SaveVM v2 format is obsolete and don't work anymore\n");
        return -ENOTSUP;
    }
    if (v != QEMU_VM_FILE_VERSION)
        return -ENOTSUP;

    while ((section_type = qemu_get_byte(f)) != QEMU_VM_EOF) {
        uint32_t instance_id, version_id, section_id;
        SaveStateEntry *se;
        char idstr[257];
        int len;

        switch (section_type) {
        case QEMU_VM_SECTION_START:
        case QEMU_VM_SECTION_FULL:
            /* Read section start */
            section_id = qemu_get_be32(f);
            len = qemu_get_byte(f);
            qemu_get_buffer(f, (uint8_t *)idstr, len);
            idstr[len] = 0;
            instance_id = qemu_get_be32(f);
            version_id = qemu_get_be32(f);

            /* Find savevm section */
            se = find_se(idstr, instance_id);
            if (se == NULL) {
                fprintf(stderr, "Unknown savevm section or instance '%s' %d\n", idstr, instance_id);
                ret = -EINVAL;
                goto out;
            }

            /* Validate version */
            if (version_id > se->version_id) {
                fprintf(stderr, "savevm: unsupported version %d for '%s' v%d\n",
                        version_id, idstr, se->version_id);
                ret = -EINVAL;
                goto out;
            }

            /* Add entry */
            le = g_malloc0(sizeof(*le));

            le->se = se;
            le->section_id = section_id;
            le->version_id = version_id;
            QLIST_INSERT_HEAD(&loadvm_handlers, le, entry);

            ret = vmstate_load(f, le->se, le->version_id);
            if (ret < 0) {
                fprintf(stderr, "qemu: warning: error while loading state for instance 0x%x of device '%s'\n",
                        instance_id, idstr);
                goto out;
            }
            break;
        case QEMU_VM_SECTION_PART:
        case QEMU_VM_SECTION_END:
            section_id = qemu_get_be32(f);

            QLIST_FOREACH(le, &loadvm_handlers, entry) {
                if (le->section_id == section_id) {
                    break;
                }
            }
            if (le == NULL) {
                fprintf(stderr, "Unknown savevm section %d\n", section_id);
                ret = -EINVAL;
                goto out;
            }

            ret = vmstate_load(f, le->se, le->version_id);
            if (ret < 0) {
                fprintf(stderr, "qemu: warning: error while loading state section id %d\n",
                        section_id);
                goto out;
            }
            break;
        default:
            fprintf(stderr, "Unknown savevm section type %d\n", section_type);
            ret = -EINVAL;
            goto out;
        }
    }

    cpu_synchronize_all_post_init();

    ret = 0;

out:
    QLIST_FOREACH_SAFE(le, &loadvm_handlers, entry, new_le) {
        QLIST_REMOVE(le, entry);
        g_free(le);
    }

    if (ret == 0) {
        ret = qemu_file_get_error(f);
    }

    return ret;
}

static BlockDriverState *find_vmstate_bs(void)
{
    BlockDriverState *bs = NULL;
    while ((bs = bdrv_next(bs))) {
        if (bdrv_can_snapshot(bs)) {
            return bs;
        }
    }
    return NULL;
}

/*
 * Deletes snapshots of a given name in all opened images.
 */
static int del_existing_snapshots(Monitor *mon, const char *name)
{
    BlockDriverState *bs;
    QEMUSnapshotInfo sn1, *snapshot = &sn1;
    int ret;

    bs = NULL;
    while ((bs = bdrv_next(bs))) {
        if (bdrv_can_snapshot(bs) &&
            bdrv_snapshot_find(bs, snapshot, name) >= 0)
        {
            ret = bdrv_snapshot_delete(bs, name);
            if (ret < 0) {
                monitor_printf(mon,
                               "Error while deleting snapshot on '%s'\n",
                               bdrv_get_device_name(bs));
                return -1;
            }
        }
    }

    return 0;
}

void do_savevm(Monitor *mon, const QDict *qdict)
{
    BlockDriverState *bs, *bs1;
    QEMUSnapshotInfo sn1, *sn = &sn1, old_sn1, *old_sn = &old_sn1;
    int ret;
    QEMUFile *f;
    int saved_vm_running;
    uint64_t vm_state_size;
    qemu_timeval tv;
    struct tm tm;
    const char *name = qdict_get_try_str(qdict, "name");

    /* Verify if there is a device that doesn't support snapshots and is writable */
    bs = NULL;
    while ((bs = bdrv_next(bs))) {

        if (!bdrv_is_inserted(bs) || bdrv_is_read_only(bs)) {
            continue;
        }

        if (!bdrv_can_snapshot(bs)) {
            monitor_printf(mon, "Device '%s' is writable but does not support snapshots.\n",
                               bdrv_get_device_name(bs));
            return;
        }
    }

    bs = find_vmstate_bs();
    if (!bs) {
        monitor_printf(mon, "No block device can accept snapshots\n");
        return;
    }

    saved_vm_running = runstate_is_running();
    vm_stop(RUN_STATE_SAVE_VM);

    memset(sn, 0, sizeof(*sn));

    /* fill auxiliary fields */
    qemu_gettimeofday(&tv);
    sn->date_sec = tv.tv_sec;
    sn->date_nsec = tv.tv_usec * 1000;
    sn->vm_clock_nsec = qemu_get_clock_ns(vm_clock);

    if (name) {
        ret = bdrv_snapshot_find(bs, old_sn, name);
        if (ret >= 0) {
            pstrcpy(sn->name, sizeof(sn->name), old_sn->name);
            pstrcpy(sn->id_str, sizeof(sn->id_str), old_sn->id_str);
        } else {
            pstrcpy(sn->name, sizeof(sn->name), name);
        }
    } else {
        /* cast below needed for OpenBSD where tv_sec is still 'long' */
        localtime_r((const time_t *)&tv.tv_sec, &tm);
        strftime(sn->name, sizeof(sn->name), "vm-%Y%m%d%H%M%S", &tm);
    }

    /* Delete old snapshots of the same name */
    if (name && del_existing_snapshots(mon, name) < 0) {
        goto the_end;
    }

    /* save the VM state */
    f = qemu_fopen_bdrv(bs, 1);
    if (!f) {
        monitor_printf(mon, "Could not open VM state file\n");
        goto the_end;
    }
    ret = qemu_savevm_state(f);
    vm_state_size = qemu_ftell(f);
    qemu_fclose(f);
    if (ret < 0) {
        monitor_printf(mon, "Error %d while writing VM\n", ret);
        goto the_end;
    }

    /* create the snapshots */

    bs1 = NULL;
    while ((bs1 = bdrv_next(bs1))) {
        if (bdrv_can_snapshot(bs1)) {
            /* Write VM state size only to the image that contains the state */
            sn->vm_state_size = (bs == bs1 ? vm_state_size : 0);
            ret = bdrv_snapshot_create(bs1, sn);
            if (ret < 0) {
                monitor_printf(mon, "Error while creating snapshot on '%s'\n",
                               bdrv_get_device_name(bs1));
            }
        }
    }

 the_end:
    if (saved_vm_running)
        vm_start();
}

void qmp_xen_save_devices_state(const char *filename, Error **errp)
{
    QEMUFile *f;
    int saved_vm_running;
    int ret;

    saved_vm_running = runstate_is_running();
    vm_stop(RUN_STATE_SAVE_VM);

    f = qemu_fopen(filename, "wb");
    if (!f) {
        error_setg_file_open(errp, errno, filename);
        goto the_end;
    }
    ret = qemu_save_device_state(f);
    qemu_fclose(f);
    if (ret < 0) {
        error_set(errp, QERR_IO_ERROR);
    }

 the_end:
    if (saved_vm_running)
        vm_start();
}

int load_vmstate(const char *name)
{
    BlockDriverState *bs, *bs_vm_state;
    QEMUSnapshotInfo sn;
    QEMUFile *f;
    int ret;

    bs_vm_state = find_vmstate_bs();
    if (!bs_vm_state) {
        error_report("No block device supports snapshots");
        return -ENOTSUP;
    }

    /* Don't even try to load empty VM states */
    ret = bdrv_snapshot_find(bs_vm_state, &sn, name);
    if (ret < 0) {
        return ret;
    } else if (sn.vm_state_size == 0) {
        error_report("This is a disk-only snapshot. Revert to it offline "
            "using qemu-img.");
        return -EINVAL;
    }

    /* Verify if there is any device that doesn't support snapshots and is
    writable and check if the requested snapshot is available too. */
    bs = NULL;
    while ((bs = bdrv_next(bs))) {

        if (!bdrv_is_inserted(bs) || bdrv_is_read_only(bs)) {
            continue;
        }

        if (!bdrv_can_snapshot(bs)) {
            error_report("Device '%s' is writable but does not support snapshots.",
                               bdrv_get_device_name(bs));
            return -ENOTSUP;
        }

        ret = bdrv_snapshot_find(bs, &sn, name);
        if (ret < 0) {
            error_report("Device '%s' does not have the requested snapshot '%s'",
                           bdrv_get_device_name(bs), name);
            return ret;
        }
    }

    /* Flush all IO requests so they don't interfere with the new state.  */
    bdrv_drain_all();

    bs = NULL;
    while ((bs = bdrv_next(bs))) {
        if (bdrv_can_snapshot(bs)) {
            ret = bdrv_snapshot_goto(bs, name);
            if (ret < 0) {
                error_report("Error %d while activating snapshot '%s' on '%s'",
                             ret, name, bdrv_get_device_name(bs));
                return ret;
            }
        }
    }

    /* restore the VM state */
    f = qemu_fopen_bdrv(bs_vm_state, 0);
    if (!f) {
        error_report("Could not open VM state file");
        return -EINVAL;
    }

    qemu_system_reset(VMRESET_SILENT);
    ret = qemu_loadvm_state(f);

    qemu_fclose(f);
    if (ret < 0) {
        error_report("Error %d while loading VM state", ret);
        return ret;
    }

    return 0;
}

void do_delvm(Monitor *mon, const QDict *qdict)
{
    BlockDriverState *bs, *bs1;
    int ret;
    const char *name = qdict_get_str(qdict, "name");

    bs = find_vmstate_bs();
    if (!bs) {
        monitor_printf(mon, "No block device supports snapshots\n");
        return;
    }

    bs1 = NULL;
    while ((bs1 = bdrv_next(bs1))) {
        if (bdrv_can_snapshot(bs1)) {
            ret = bdrv_snapshot_delete(bs1, name);
            if (ret < 0) {
                if (ret == -ENOTSUP)
                    monitor_printf(mon,
                                   "Snapshots not supported on device '%s'\n",
                                   bdrv_get_device_name(bs1));
                else
                    monitor_printf(mon, "Error %d while deleting snapshot on "
                                   "'%s'\n", ret, bdrv_get_device_name(bs1));
            }
        }
    }
}

void do_info_snapshots(Monitor *mon, const QDict *qdict)
{
    BlockDriverState *bs, *bs1;
    QEMUSnapshotInfo *sn_tab, *sn, s, *sn_info = &s;
    int nb_sns, i, ret, available;
    int total;
    int *available_snapshots;

    bs = find_vmstate_bs();
    if (!bs) {
        monitor_printf(mon, "No available block device supports snapshots\n");
        return;
    }

    nb_sns = bdrv_snapshot_list(bs, &sn_tab);
    if (nb_sns < 0) {
        monitor_printf(mon, "bdrv_snapshot_list: error %d\n", nb_sns);
        return;
    }

    if (nb_sns == 0) {
        monitor_printf(mon, "There is no snapshot available.\n");
        return;
    }

    available_snapshots = g_malloc0(sizeof(int) * nb_sns);
    total = 0;
    for (i = 0; i < nb_sns; i++) {
        sn = &sn_tab[i];
        available = 1;
        bs1 = NULL;

        while ((bs1 = bdrv_next(bs1))) {
            if (bdrv_can_snapshot(bs1) && bs1 != bs) {
                ret = bdrv_snapshot_find(bs1, sn_info, sn->id_str);
                if (ret < 0) {
                    available = 0;
                    break;
                }
            }
        }

        if (available) {
            available_snapshots[total] = i;
            total++;
        }
    }

    if (total > 0) {
        bdrv_snapshot_dump((fprintf_function)monitor_printf, mon, NULL);
        monitor_printf(mon, "\n");
        for (i = 0; i < total; i++) {
            sn = &sn_tab[available_snapshots[i]];
            bdrv_snapshot_dump((fprintf_function)monitor_printf, mon, sn);
            monitor_printf(mon, "\n");
        }
    } else {
        monitor_printf(mon, "There is no suitable snapshot available\n");
    }

    g_free(sn_tab);
    g_free(available_snapshots);

}

void vmstate_register_ram(MemoryRegion *mr, DeviceState *dev)
{
    qemu_ram_set_idstr(memory_region_get_ram_addr(mr) & TARGET_PAGE_MASK,
                       memory_region_name(mr), dev);
}

void vmstate_unregister_ram(MemoryRegion *mr, DeviceState *dev)
{
    /* Nothing do to while the implementation is in RAMBlock */
}

void vmstate_register_ram_global(MemoryRegion *mr)
{
    vmstate_register_ram(mr, NULL);
}

void *qemu_realloc_buffer(QEMUFile *f, int size)
{
    f->buf_max_size = size;
    g_free(f->buf);
    f->buf = g_malloc(f->buf_max_size);

    return f->buf;
}

void qemu_reset_buffer(QEMUFile *f)
{
    f->buf_size = f->buf_index = f->pos = 0;
}
<|MERGE_RESOLUTION|>--- conflicted
+++ resolved
@@ -468,11 +468,7 @@
 
 QEMUFile *qemu_fopen_socket(int fd, const char *mode)
 {
-<<<<<<< HEAD
-    QEMUFileSocket *s = g_malloc0(sizeof(QEMUFileSocket));
-=======
     QEMUFileSocket *s;
->>>>>>> 36125631
 
     if (qemu_file_mode_is_not_valid(mode)) {
         return NULL;
