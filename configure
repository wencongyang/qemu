--- conflicted
+++ resolved
@@ -923,19 +923,17 @@
   ;;
   --enable-gtk) gtk="yes"
   ;;
+  --disable-mc) mc="no"
+  ;;
+  --enable-mc) mc="yes"
+  ;;
   --with-gtkabi=*) gtkabi="$optarg"
   ;;
   --enable-tpm) tpm="yes"
   ;;
-<<<<<<< HEAD
-  --disable-mc) mc="no"
-  ;;
-  --enable-mc) mc="yes"
-=======
   --disable-libssh2) libssh2="no"
   ;;
   --enable-libssh2) libssh2="yes"
->>>>>>> b5803aa3
   ;;
   *) echo "ERROR: unknown option $opt"; show_help="yes"
   ;;
