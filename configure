--- conflicted
+++ resolved
@@ -938,23 +938,21 @@
   ;;
   --enable-gtk) gtk="yes"
   ;;
-<<<<<<< HEAD
+  --enable-rdma) rdma="yes"
+  ;;
+  --disable-rdma) rdma="no"
+  ;;
+  --with-gtkabi=*) gtkabi="$optarg"
+  ;;
+  --enable-tpm) tpm="yes"
+  ;;
+  --disable-libssh2) libssh2="no"
+  ;;
+  --enable-libssh2) libssh2="yes"
+  ;;
   --disable-mc) mc="no"
   ;;
   --enable-mc) mc="yes"
-=======
-  --enable-rdma) rdma="yes"
-  ;;
-  --disable-rdma) rdma="no"
->>>>>>> 1db021f3
-  ;;
-  --with-gtkabi=*) gtkabi="$optarg"
-  ;;
-  --enable-tpm) tpm="yes"
-  ;;
-  --disable-libssh2) libssh2="no"
-  ;;
-  --enable-libssh2) libssh2="yes"
   ;;
   *) echo "ERROR: unknown option $opt"; show_help="yes"
   ;;
