--- conflicted
+++ resolved
@@ -183,6 +183,7 @@
     info->ram->skipped = skipped_mig_pages_transferred();
     info->ram->normal = norm_mig_pages_transferred();
     info->ram->normal_bytes = norm_mig_bytes_transferred();
+    info->ram->mbps = s->mbps;
 
     if (blk_mig_active()) {
         info->has_disk = true;
@@ -210,19 +211,6 @@
 
         get_ram_stats(s, info);
         info->ram->dirty_pages_rate = s->dirty_pages_rate;
-<<<<<<< HEAD
-=======
-        info->ram->mbps = s->mbps;
-
-        if (blk_mig_active()) {
-            info->has_disk = true;
-            info->disk = g_malloc0(sizeof(*info->disk));
-            info->disk->transferred = blk_mig_bytes_transferred();
-            info->disk->remaining = blk_mig_bytes_remaining();
-            info->disk->total = blk_mig_bytes_total();
-        }
-
->>>>>>> 36125631
         get_xbzrle_cache_stats(info);
 
         break;
@@ -235,7 +223,6 @@
         info->has_downtime = true;
         info->downtime = s->downtime;
 
-<<<<<<< HEAD
         get_ram_stats(s, info);
         break;
     case MIG_STATE_MC:
@@ -255,18 +242,6 @@
         info->mc->copy_mbps = MBPS(s->bytes_xfer, s->ram_copy_time);
         info->mc->mbps = MBPS(s->bytes_xfer, s->xmit_time);
         info->mc->downtime = s->downtime;
-=======
-        info->has_ram = true;
-        info->ram = g_malloc0(sizeof(*info->ram));
-        info->ram->transferred = ram_bytes_transferred();
-        info->ram->remaining = 0;
-        info->ram->total = ram_bytes_total();
-        info->ram->duplicate = dup_mig_pages_transferred();
-        info->ram->skipped = skipped_mig_pages_transferred();
-        info->ram->normal = norm_mig_pages_transferred();
-        info->ram->normal_bytes = norm_mig_bytes_transferred();
-        info->ram->mbps = s->mbps;
->>>>>>> 36125631
         break;
     case MIG_STATE_ERROR:
         info->has_status = true;
@@ -517,39 +492,40 @@
     max_downtime = (uint64_t)value;
 }
 
-<<<<<<< HEAD
+bool migrate_rdma_pin_all(void)
+{
+    MigrationState *s;
+
+    s = migrate_get_current();
+
+    return s->enabled_capabilities[MIGRATION_CAPABILITY_X_RDMA_PIN_ALL];
+}
+
+int migrate_use_xbzrle(void)
+{
+    MigrationState *s;
+
+    s = migrate_get_current();
+
+    return s->enabled_capabilities[MIGRATION_CAPABILITY_XBZRLE];
+}
+
+int64_t migrate_xbzrle_cache_size(void)
+{
+    MigrationState *s;
+
+    s = migrate_get_current();
+
+    return s->xbzrle_cache_size;
+}
+
 int migrate_use_mc(void)
-=======
-bool migrate_rdma_pin_all(void)
->>>>>>> 36125631
 {
     MigrationState *s;
 
     s = migrate_get_current();
 
-<<<<<<< HEAD
     return s->enabled_capabilities[MIGRATION_CAPABILITY_MC];
-=======
-    return s->enabled_capabilities[MIGRATION_CAPABILITY_X_RDMA_PIN_ALL];
->>>>>>> 36125631
-}
-
-int migrate_use_xbzrle(void)
-{
-    MigrationState *s;
-
-    s = migrate_get_current();
-
-    return s->enabled_capabilities[MIGRATION_CAPABILITY_XBZRLE];
-}
-
-int64_t migrate_xbzrle_cache_size(void)
-{
-    MigrationState *s;
-
-    s = migrate_get_current();
-
-    return s->xbzrle_cache_size;
 }
 
 /* migration thread support */
