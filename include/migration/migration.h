/*
 * QEMU live migration
 *
 * Copyright IBM, Corp. 2008
 *
 * Authors:
 *  Anthony Liguori   <aliguori@us.ibm.com>
 *
 * This work is licensed under the terms of the GNU GPL, version 2.  See
 * the COPYING file in the top-level directory.
 *
 */

#ifndef QEMU_MIGRATION_H
#define QEMU_MIGRATION_H

#include "qapi/qmp/qdict.h"
#include "qemu-common.h"
#include "qemu/thread.h"
#include "qemu/notify.h"
#include "qapi/error.h"
#include "migration/vmstate.h"
#include "qapi-types.h"
#include "exec/cpu-common.h"

struct MigrationParams {
    bool blk;
    bool shared;
};

typedef struct MigrationState MigrationState;

struct MigrationState
{
    int64_t bandwidth_limit;
    size_t bytes_xfer;
    size_t xfer_limit;
    QemuThread thread;
    QEMUBH *cleanup_bh;
    QEMUFile *file;

    int state;
    MigrationParams params;
    int64_t total_time;
    int64_t start_time;
    int64_t downtime;
    int64_t expected_downtime;
    int64_t dirty_pages_rate;
    int64_t dirty_bytes_rate;
    bool enabled_capabilities[MIGRATION_CAPABILITY_MAX];
    int64_t xbzrle_cache_size;
    double mbps;
<<<<<<< HEAD
    MigrationInfo *last_info;
=======
    int64_t setup_time; 
>>>>>>> 795d5c29
};

void process_incoming_migration(QEMUFile *f);

void qemu_start_incoming_migration(const char *uri, Error **errp);

uint64_t migrate_max_downtime(void);

void do_info_migrate_print(Monitor *mon, const QObject *data);

void do_info_migrate(Monitor *mon, QObject **ret_data);

void exec_start_incoming_migration(const char *host_port, Error **errp);

void exec_start_outgoing_migration(MigrationState *s, const char *host_port, Error **errp);

void tcp_start_incoming_migration(const char *host_port, Error **errp);

void tcp_start_outgoing_migration(MigrationState *s, const char *host_port, Error **errp);

void unix_start_incoming_migration(const char *path, Error **errp);

void unix_start_outgoing_migration(MigrationState *s, const char *path, Error **errp);

void fd_start_incoming_migration(const char *path, Error **errp);

void fd_start_outgoing_migration(MigrationState *s, const char *fdname, Error **errp);

void rdma_start_outgoing_migration(void *opaque, const char *host_port, Error **errp);

void rdma_start_incoming_migration(const char *host_port, Error **errp);

void migrate_fd_error(MigrationState *s);

void migrate_fd_connect(MigrationState *s);

int migrate_fd_close(MigrationState *s);

void add_migration_state_change_notifier(Notifier *notify);
void remove_migration_state_change_notifier(Notifier *notify);
bool migration_is_active(MigrationState *);
bool migration_has_finished(MigrationState *);
bool migration_has_failed(MigrationState *);
MigrationState *migrate_get_current(void);

uint64_t ram_bytes_remaining(void);
uint64_t ram_bytes_transferred(void);
uint64_t ram_bytes_total(void);

void acct_update_position(QEMUFile *f, size_t size, bool zero);

extern SaveVMHandlers savevm_ram_handlers;

uint64_t dup_mig_bytes_transferred(void);
uint64_t dup_mig_pages_transferred(void);
uint64_t skipped_mig_bytes_transferred(void);
uint64_t skipped_mig_pages_transferred(void);
uint64_t norm_mig_bytes_transferred(void);
uint64_t norm_mig_pages_transferred(void);
uint64_t xbzrle_mig_bytes_transferred(void);
uint64_t xbzrle_mig_pages_transferred(void);
uint64_t xbzrle_mig_pages_overflow(void);
uint64_t xbzrle_mig_pages_cache_miss(void);

void ram_handle_compressed(void *host, uint8_t ch, uint64_t size);

/**
 * @migrate_add_blocker - prevent migration from proceeding
 *
 * @reason - an error to be returned whenever migration is attempted
 */
void migrate_add_blocker(Error *reason);

/**
 * @migrate_del_blocker - remove a blocking error from migration
 *
 * @reason - the error blocking migration
 */
void migrate_del_blocker(Error *reason);

bool migrate_rdma_pin_all(void);

int xbzrle_encode_buffer(uint8_t *old_buf, uint8_t *new_buf, int slen,
                         uint8_t *dst, int dlen);
int xbzrle_decode_buffer(uint8_t *src, int slen, uint8_t *dst, int dlen);

int migrate_use_xbzrle(void);
int64_t migrate_xbzrle_cache_size(void);

int64_t xbzrle_cache_resize(int64_t new_size);

void ram_control_before_iterate(QEMUFile *f, uint64_t flags);
void ram_control_after_iterate(QEMUFile *f, uint64_t flags);
void ram_control_load_hook(QEMUFile *f, uint64_t flags);

/* Whenever this is found in the data stream, the flags
 * will be passed to ram_control_load_hook in the incoming-migration
 * side. This lets before_ram_iterate/after_ram_iterate add
 * transport-specific sections to the RAM migration data.
 */
#define RAM_SAVE_FLAG_HOOK     0x80

#define RAM_SAVE_CONTROL_NOT_SUPP -1000
#define RAM_SAVE_CONTROL_DELAYED  -2000

size_t ram_control_save_page(QEMUFile *f, ram_addr_t block_offset,
                             ram_addr_t offset, size_t size,
                             int *bytes_sent);

#define STATS_VERSION 1

int migrate_info_load(QEMUFile *f, void *opaque, int version_id);
void migrate_info_save(QEMUFile *f, void *opaque);

#endif<|MERGE_RESOLUTION|>--- conflicted
+++ resolved
@@ -50,11 +50,8 @@
     bool enabled_capabilities[MIGRATION_CAPABILITY_MAX];
     int64_t xbzrle_cache_size;
     double mbps;
-<<<<<<< HEAD
     MigrationInfo *last_info;
-=======
     int64_t setup_time; 
->>>>>>> 795d5c29
 };
 
 void process_incoming_migration(QEMUFile *f);
