--- conflicted
+++ resolved
@@ -575,17 +575,14 @@
     static int64_t start_time;
     static int64_t bytes_xfer_prev;
     static int64_t num_dirty_pages_period;
-<<<<<<< HEAD
-    int64_t begin_time, dirty_time, end_time;
-    int core;
-=======
     int64_t end_time;
     int64_t bytes_xfer_now;
+    int64_t begin_time;
+    int64_t dirty_time;
 
     if (!bytes_xfer_prev) {
         bytes_xfer_prev = ram_bytes_transferred();
     }
->>>>>>> 200a0639
 
     begin_time = qemu_get_clock_ms(rt_clock);
     if (!start_time) {
@@ -605,6 +602,7 @@
     }
 
     if (nb_bitmap_workers) {
+        int core;
         for (core = 0; core < nb_bitmap_workers; core++) {
             migration_bitmap_join_worker(s, core);
         }
@@ -963,12 +961,8 @@
         }
         bytes_transferred += bytes_sent;
     }
-<<<<<<< HEAD
-=======
 
     ram_control_after_iterate(f, RAM_CONTROL_FINISH);
-    migration_end();
->>>>>>> 200a0639
 
     /*
      * Only cleanup at the end of normal migrations
